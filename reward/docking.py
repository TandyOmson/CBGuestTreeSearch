--- conflicted
+++ resolved
@@ -312,17 +312,6 @@
         # Returns a list of rdkit mols
         rdkitmols = RDKitMolCreate.from_pdbqt_mol(pdbqt_mol)
         
-        """
-        # Account for multiple workers
-        curr = glob("reward/vina_pose_*")
-        vinaobj.write_pose(f'reward/vina_pose_{len(curr)+1}.pdbqt', overwrite=True, remarks="")
-        pdbqt_mol = PDBQTMolecule.from_file(f'reward/vina_pose_{len(curr)+1}.pdbqt', skip_typing=True)
-        # Returns a list of rdkit mols
-        rdkitmols = RDKitMolCreate.from_pdbqt_mol(pdbqt_mol)
-
-        os.remove(f'reward/vina_pose_{len(curr)+1}.pdbqt')
-        """
-
         return opt_ens[0], rdkitmols[0]
 
     def vina_scoring(self, guestmol, vinaobj):
@@ -346,24 +335,13 @@
          # Complexes are returned as conformers
         for i in range(complexmols.GetNumConformers()):
             exo = is_exo(complexmols, self.hostmol, self.conf, confId=i)
-<<<<<<< HEAD
+
             if not exo or i == complexmols.GetNumConformers()-1:
-=======
-            if not exo:
->>>>>>> cff17dbf
                 complexmol = Chem.Mol(complexmols)
                 complexmol.RemoveAllConformers()
                 complexmol.AddConformer(complexmols.GetConformer(i), assignId=True)
                 break
 
-<<<<<<< HEAD
-=======
-            # If all conformers are exo, end and throw exception
-            elif i == complexmols.GetNumConformers()-1:
-                guestmol.SetDoubleProp("en", 20.3)
-                raise ValueError("All poses are exo")
-
->>>>>>> cff17dbf
         return complexmol
 
 if __name__ == "__main__":
