--- conflicted
+++ resolved
@@ -143,11 +143,7 @@
 
         return confs_as_mols
 
-<<<<<<< HEAD
-    def run_dock(self, mol):
-=======
     def run_dock(self, guestmol):
->>>>>>> 65b31478
         """ Runs the chemistry simulator based on the setup for one mol
             The relevant output is the return property mol containing binding energy and complex geoemtry
             All other ouput is handled by the ChemSim class methods
@@ -190,15 +186,9 @@
             complexmol = dock.get_best_pose(complexmols, scores)
         except ValueError as e:
             raise ChemSimError("Error in getting best pose") from e
-<<<<<<< HEAD
 
         return complexmol, guestmol
 
-=======
-        
-        return complexmol, guestmol
-    
->>>>>>> 65b31478
     def run_opt(self, complexmol, guestmol):
         # 3. Calculate binding energy
         # Definitely set this up to reuse this object otherwise memory usage will get out of hand
@@ -295,15 +285,12 @@
                 molsoutdock = []
                 guestmolsoutdock = []
                 for i in confs:
-<<<<<<< HEAD
                     confmoldock, confguestmoldock = simulator.run_dock(mol)
                     confmolout, confguestmolout = simulator.run_opt(confmoldock, confguestmoldock)
                     
-=======
                     confmoldock, confguestmoldock = simulator.run_dock(i)
                     confmolout, confguestmolout = simulator.run_opt(confmoldock, confguestmoldock)
 
->>>>>>> 65b31478
                     molsoutdock.append(confmoldock)
                     guestmolsoutdock.append(confguestmoldock)
 
@@ -314,21 +301,12 @@
                 bind_ens = [float(i.GetDoubleProp("en")) for i in molsout]
                 print(bind_ens)
                 best_idx = np.argmin(bind_ens)
-<<<<<<< HEAD
-                print(molsout[best_idx].GetDoubleProp("en"))
-=======
-                print([best_idx].GetDoubleProp("en"))
->>>>>>> 65b31478
                 bestconf, bestguestconf = molsoutdock[best_idx], guestmolsoutdock[best_idx]
 
                 conf["optlevel"] = org_optlevel
                 conf["thermo"] = org_thermo
                 
             molout, guestmolout = simulator.run_opt(bestconf, bestguestconf)
-<<<<<<< HEAD
-            print(molout.GetDoubleProp("en"))
-=======
->>>>>>> 65b31478
             molout.SetProp("smiles", smi)
             guestmolout.SetProp("smiles", smi)
 
